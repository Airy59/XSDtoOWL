--- conflicted
+++ resolved
@@ -1,16 +1,6 @@
 # Purpose
-## XSD to OWL...
 
-Transpose XSD to RDF/OWL in view of further transformations (OWL to OWL), and convert XML data to RDF using the generated OWL ontologies.
-
-XSDs are document models - lots of structures, little semantics. Changing the syntax to RDF/OWL will not turn an XSD into an ontology, but that's a first step. This project also provides functionality to convert XML data (conforming to an XSD schema) to RDF data using the OWL ontology generated from the XSD.
-
-## XML to RDF...
-The next obvious step is to allow transforming an XML file into RDF (A-Box), assuming that the XSD underpinning the XML file has an RDF/OWL equivalent (T-Box).
-
-At least one open-source project proposed a solution here, see [Ontmalizer](https://github.com/srdc/ontmalizer?tab=readme-ov-file), the existence of which I discovered too late.
-
-Please note that [RML](https://rml.io/specs/rml/) does the data transformation job, but requires the mapping to be input by the user. The difference here is, the mapping is generated, and is project-independent.
+Transpose XSD to RDF/OWL in view of further transformations (OWL to OWL)
 
 # Rationale
 
@@ -30,8 +20,6 @@
 
 In this situation, none of the more exotic tools showed decisive advantages over Python, not even conciseness (Python has great libraries, which helps), so we sticked with Python.
 
-For testing purposes, the transformation code was applied to the TAF TSI XSD, version 3.5. The file is publicly available, and copied here for convenience. It is long and complex enough to serve as a test case.
-
 # License
 
 Code: EUPL 1.2
@@ -39,24 +27,19 @@
 
 # Status
 
-As of May 19, 2025:
+As of May 18, 2025:
 
-* the rule-based XSD to OWL transformation basically works.
+* the rule-based transformation basically works.
 * the set of rules is not complete.
   * multiplicities are not transformed yet (except 0..1 that translates to owl:FunctionalProperty); generation of SHACL shapes should be envisaged here;
-<<<<<<< HEAD
   * some XSD terms (such as xs:choice) are not taken into account,
-* the XML to RDF transformation is now available, allowing conversion of XML data to RDF using the generated OWL ontologies.
-=======
-  * some XSD terms might not yet be taken into account.
->>>>>>> a0e302a5
 * no user interface is yet available to select rules or groups of rules. Such tuning currently implies editing a .py file.
 
 # Usage
 
-## XSD to OWL Conversion
+## Command Line Conversion
 
-To convert XSD files to OWL ontologies from the command line, use the `transform_TAF_CAT.py` script. Below are example commands for common use cases:
+To convert XSD files to OWL ontologies from the command line, use the `transform_GCU_RSDS.py` script. Below are example commands for common use cases:
 
 ### Basic Conversion
 
@@ -98,116 +81,11 @@
   --log-level info
 ```
 
-### Available Options for XSD to OWL
+### Available Options
 
 - `--xsd-path`: Path to the XSD file(s) (can be specified multiple times)
 - `--base-uri`: Base URI for the ontology (default: "http://example.org/ontology#")
 - `--uri-encode`: Method to encode URIs with spaces (choices: "percent", "underscore", "camelcase", "dash", "plus"; default: "underscore")
 - `--output`: Path to save the output file (default: auto-generated based on input filename)
 - `--format`: Output format (choices: "turtle", "xml", "n3", "nt", "json-ld", "nquads", "trig"; default: "turtle")
-- `--log-level`: Logging level (choices: "debug", "info", "warning", "error"; default: "info")
-
-## XML to RDF Conversion
-
-To convert XML data to RDF using the generated OWL ontologies, use the `transform_xml_to_rdf.py` script:
-
-```bash
-python transform_xml_to_rdf.py --xml-path Input_xml/taf_cat_example.xml --owl-path Output_owl/taf_cat_codelists_ontology.ttl
-```
-
-### Available Options for XML to RDF
-
-- `--xml-path`: Path to the XML file
-- `--owl-path`: Path to the OWL ontology file
-- `--base-uri`: Base URI for the RDF data (default: "http://example.org/data#")
-- `--output`: Path to save the output file (default: auto-generated based on input filename)
-- `--format`: Output format (choices: "turtle", "xml", "n3", "nt", "json-ld", "nquads", "trig"; default: "turtle")
-- `--log-level`: Logging level (choices: "debug", "info", "warning", "error"; default: "info")
-
-# Architecture
-
-The project consists of two main modules:
-
-1. **xsd_to_owl**: Transforms XSD schemas to OWL ontologies
-2. **xml_to_rdf**: Transforms XML data to RDF using the generated OWL ontologies
-
-## XSD to OWL Module
-
-The XSD to OWL transformation framework follows a rule-based architecture, where each rule handles a specific aspect of the XSD schema. See the `xsd_to_owl/Documentation.md` file for detailed information.
-
-## XML to RDF Module
-
-The XML to RDF transformation module uses the OWL ontology generated from the XSD schema to transform XML data to RDF. It maps XML elements to RDF resources based on the classes and properties defined in the ontology. See the `xml_to_rdf/README.md` file for detailed information.
-
-# Transformation Process
-
-## XSD to OWL Transformation
-
-1. Parse the XSD schema
-2. Apply transformation rules to create OWL classes, properties, and SKOS concepts
-3. Generate the OWL ontology
-4. Serialize the ontology to the specified format
-
-## XML to RDF Transformation
-
-1. Load the OWL ontology generated from the XSD schema
-2. Parse the XML data
-3. Map XML elements to RDF resources based on the ontology
-4. Generate the RDF graph
-5. Serialize the RDF data to the specified format
-
-# Examples
-
-## Example 1: Transform XSD to OWL
-
-```bash
-python transform_TAF_CAT.py --xsd-path Input_xsd/taf_cat_codelists.xsd
-```
-
-## Example 2: Transform XML to RDF
-
-```bash
-python transform_xml_to_rdf.py --xml-path Input_xml/taf_cat_example.xml --owl-path Output_owl/taf_cat_codelists_ontology.ttl
-```
-
-## Example 3: Programmatic Usage
-
-```python
-# Step 1: Transform XSD to OWL
-from xsd_to_owl import create_taf_cat_transformer
-
-transformer = create_taf_cat_transformer()
-ontology = transformer.transform("Input_xsd/taf_cat_codelists.xsd")
-transformer.save(ontology, "Output_owl/taf_cat_codelists_ontology.ttl")
-
-# Step 2: Transform XML to RDF
-from xml_to_rdf import create_default_converter
-
-converter = create_default_converter()
-rdf_graph = converter.convert("Input_xml/taf_cat_example.xml", "Output_owl/taf_cat_codelists_ontology.ttl")
-converter.save(rdf_graph, "Output_rdf/taf_cat_example_rdf.ttl")
-```
-
-# Future Development
-
-- Support for more advanced XSD features
-- Integration with ontology alignment tools
-- Bidirectional transformation (OWL to XSD, RDF to XML)
-- Performance optimizations for large schemas and XML files
-- User interface for rule selection and configuration
-- Support for SHACL shapes generation for multiplicities
-- Enhanced XML to RDF mapping with customizable rules
-
-# Contributing
-
-Contributions are welcome! Here are some ways you can contribute to the project:
-
-1. Report bugs and suggest features by creating issues
-2. Submit pull requests with bug fixes or new features
-3. Improve documentation
-4. Create additional transformation rules for specialized XSD constructs
-
-# License
-
-Code: EUPL 1.2
-XSD files: depending on source.+- `--log-level`: Logging level (choices: "debug", "info", "warning", "error"; default: "info")